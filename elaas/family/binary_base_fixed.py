--- conflicted
+++ resolved
@@ -48,24 +48,11 @@
             floatbranch.add(BatchNormalization(nfilters_cloud))
             floatbranch.add(Activation('relu'))
             # Note: should we move pool to before batch norm like in binary?
-<<<<<<< HEAD
             floatbranch.add(max_pooling_2d(3,1,1))
         floatbranch.add(Linear(None, self.output_dims))
         
         model.add(floatbranch)
         
-=======
-            floatbranch.add(max_pooling_2d(3,1,1), [1])
-        floatbranch.add(Linear(None, self.output_dims), [1])
-<<<<<<< HEAD
-
-        #model.add(Activation('relu'))
-=======
-        
->>>>>>> a52e954834783c55127b3ca45f019fc8a2158ec3
-        model.add(floatbranch, [1])
-
->>>>>>> b2736fa3
         # binary branch
         for i in range(nlayers_cloud):
             if i == 0:
@@ -122,26 +109,10 @@
         model.set_current_stage(0)
         trainer = Trainer('{}/{}'.format(self.folder,"pretrained_" + name), chain, trainset,
                           testset, nepoch=pretrain_nepochs, resume=True)
-<<<<<<< HEAD
-        
         trainer.run()
-        
-=======
-
-        acc, loss = trainer.run()
-
->>>>>>> b2736fa3
         # Train stage 1
         model.set_current_stage(1)
         trainer = Trainer('{}/{}'.format(self.folder,name), chain, trainset,
                           testset, nepoch=nepochs, resume=True)
-<<<<<<< HEAD
-        
         trainer.run()
-        
-=======
-
-        acc, loss = trainer.run()
-
->>>>>>> b2736fa3
         return trainer, model
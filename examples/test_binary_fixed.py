--- conflicted
+++ resolved
@@ -48,11 +48,7 @@
     nlayers_cloud=[2],
     lr=[1e-3],
     branchweight=[.1],
-<<<<<<< HEAD
-    ent_T=[0.0001]
-=======
     ent_T=[100]
->>>>>>> b2736fa3
 )
 
 # mnist.set_searchspace(
